from dataclasses import dataclass
<<<<<<< HEAD
=======
from functools import partial
>>>>>>> 59f13aa0
from typing import Literal

from simple_parsing import Serializable, list_field


@dataclass
class SparseCoderConfig(Serializable):
    """
    Configuration for training a sparse coder on a language model.
    """

    activation: Literal["groupmax", "topk"] = "topk"
<<<<<<< HEAD
=======
    """Activation function to use."""
>>>>>>> 59f13aa0

    expansion_factor: int = 32
    """Multiple of the input dimension to use as the SAE dimension."""

    normalize_decoder: bool = True
    """Normalize the decoder weights to have unit norm."""

    num_latents: int = 0
    """Number of latents to use. If 0, use `expansion_factor`."""

    k: int = 32
    """Number of nonzero features."""

    multi_topk: bool = False
    """Use Multi-TopK loss."""

    skip_connection: bool = False
    """Include a linear skip connection."""

    transcode: bool = False
    """Whether we want to predict the output of a module given its input."""


# Support different naming conventions for the same configuration
SaeConfig = SparseCoderConfig
TranscoderConfig = partial(SparseCoderConfig, transcode=True)


@dataclass
class TrainConfig(Serializable):
    sae: SparseCoderConfig

    batch_size: int = 8
    """Batch size measured in sequences."""

    end_to_end: bool = False
    """Train all the sparse coders end-to-end."""

    grad_acc_steps: int = 1
    """Number of steps over which to accumulate gradients."""

    micro_acc_steps: int = 1
    """Chunk the activations into this number of microbatches for training."""

    local_loss_weight: float = 0.0
    """Weight of the local loss term for end-to-end training."""

    lr: float | None = None
    """Base LR. If None, it is automatically chosen based on the number of latents."""

    lr_warmup_steps: int = 1000

    auxk_alpha: float = 0.0
    """Weight of the auxiliary loss term."""

    dead_feature_threshold: int = 10_000_000
    """Number of tokens after which a feature is considered dead."""

    hookpoints: list[str] = list_field()
    """List of hookpoints to train sparse coders on."""

    init_seeds: list[int] = list_field(0)
    """List of random seeds to use for initialization. If more than one, train a sparse
    coder for each seed."""

    layers: list[int] = list_field()
    """List of layer indices to train sparse coders on."""

    layer_stride: int = 1
    """Stride between layers to train sparse coders on."""

    distribute_modules: bool = False
    """Store one copy of each sparse coder, instead of copying them across devices."""

    save_every: int = 1000
    """Save SAEs every `save_every` steps."""

    log_to_wandb: bool = True
    run_name: str | None = None
    wandb_log_frequency: int = 1

    def __post_init__(self):
        assert not (
            self.layers and self.layer_stride != 1
        ), "Cannot specify both `layers` and `layer_stride`."

        assert len(self.init_seeds) > 0, "Must specify at least one random seed."<|MERGE_RESOLUTION|>--- conflicted
+++ resolved
@@ -1,8 +1,5 @@
 from dataclasses import dataclass
-<<<<<<< HEAD
-=======
 from functools import partial
->>>>>>> 59f13aa0
 from typing import Literal
 
 from simple_parsing import Serializable, list_field
@@ -15,10 +12,7 @@
     """
 
     activation: Literal["groupmax", "topk"] = "topk"
-<<<<<<< HEAD
-=======
     """Activation function to use."""
->>>>>>> 59f13aa0
 
     expansion_factor: int = 32
     """Multiple of the input dimension to use as the SAE dimension."""
@@ -63,9 +57,6 @@
     micro_acc_steps: int = 1
     """Chunk the activations into this number of microbatches for training."""
 
-    local_loss_weight: float = 0.0
-    """Weight of the local loss term for end-to-end training."""
-
     lr: float | None = None
     """Base LR. If None, it is automatically chosen based on the number of latents."""
 
